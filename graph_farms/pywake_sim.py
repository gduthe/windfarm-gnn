--- conflicted
+++ resolved
@@ -1,17 +1,9 @@
 import pandas as pd
 import numpy as np
 import xarray as xr
-<<<<<<< HEAD
 from py_wake.deficit_models import NiayifarGaussianDeficit, BastankhahGaussianDeficit
 from py_wake.examples.data.iea34_130rwt._iea34_130rwt import IEA34_130_2WT_Surrogate, IEA34_130_1WT_Surrogate
 from py_wake.superposition_models import LinearSum, SquaredSum
-=======
-from py_wake.deficit_models import NiayifarGaussianDeficit
-from py_wake.examples.data.iea34_130rwt._iea34_130rwt import IEA34_130_Base, IEA34_130_2WT_Surrogate, ThreeRegionLoadSurrogates, IEA34_130_PowerCtSurrogate
-from py_wake.utils.tensorflow_surrogate_utils import TensorflowSurrogate
-from py_wake.examples.data import example_data_path
-from py_wake.superposition_models import LinearSum
->>>>>>> 1a2b8752
 from py_wake.wind_farm_models import PropagateDownwind
 from py_wake.turbulence_models import CrespoHernandez
 from py_wake.deflection_models import JimenezWakeDeflection
@@ -26,27 +18,7 @@
 os.environ['TF_CPP_MIN_LOG_LEVEL'] = '3'
 tf.compat.v1.logging.set_verbosity(tf.compat.v1.logging.ERROR)
 
-<<<<<<< HEAD
 def simulate_farm(inflow_df: pd.DataFrame, positions: np.ndarray, yaw_angles: np.ndarray, operating_modes: np.ndarray, loads_method:str):
-=======
-
-# we redefine here the OneWT surrogate, as we need to override the TI input
-# in the original PyWake IEA34_130_1WT_Surrogate implementation TI_eff is set, which does not override the TI input
-class IEA34_130_1WT_Surrogate(IEA34_130_Base):
-
-    def __init__(self):
-        surrogate_path = Path(example_data_path) / 'iea34_130rwt' / 'one_turbine'
-        loadFunction = ThreeRegionLoadSurrogates(
-            [[TensorflowSurrogate(surrogate_path / s, n) for n in self.set_names] for s in self.load_sensors],
-            input_parser=lambda ws, TI=.1, Alpha=0: [ws, TI, Alpha])
-        powerCtFunction = IEA34_130_PowerCtSurrogate(
-            surrogate_path,
-            input_parser=lambda ws, TI, Alpha=0: [ws, TI, Alpha])
-        IEA34_130_Base.__init__(self, powerCtFunction=powerCtFunction, loadFunction=loadFunction)
-
-
-def simulate_farm(inflow_df: pd.DataFrame, positions: np.ndarray, loads_method:str):
->>>>>>> 1a2b8752
     """ Function to simulate the power and loads of a wind farm given the inflow conditions and the
         wind turbine positions using PyWake. The function will return the simulated power and loads 
         for each turbine.
@@ -68,7 +40,6 @@
     alpha = inflow_df.shearexp
     x = positions[:, 0]
     y = positions[:, 1]
-<<<<<<< HEAD
 
     # Instead of using the 'yaw noise', as in the original model, we use exact yaw angles
     # Since we are simulating a range of inflow conditions, we need to repeat the yaw angles
@@ -80,13 +51,6 @@
     operating_modes = np.vstack([np.random.permutation(operating_modes) for _ in range(len(ws))]).reshape((len(yaw_angles), len(ws), 1)) # operating modes shuffled for all ws
 
     wt = IEA34_130_1WT_Surrogate() if loads_method == 'OneWT' else IEA34_130_2WT_Surrogate()
-=======
-    
-    if loads_method == 'OneWT':
-        wt = IEA34_130_1WT_Surrogate()
-    else:
-        wt = IEA34_130_2WT_Surrogate()
->>>>>>> 1a2b8752
 
     # Small patch to manually add power dependency on yaw alignment to the surrogate model
     wt.powerCtFunction.model_lst = default_additional_models # Default yaw misalignment model and air density model
@@ -119,7 +83,6 @@
         wf_model.windTurbines.loads = lambda ws, **kwargs: loads(wf_model.windTurbines, ws, **kwargs)
 
     farm_sim = wf_model(x, y,  # wind turbine positions
-<<<<<<< HEAD
                         wd=wd,  # Wind direction time series
                         ws=ws,  # Wind speed time series
                         TI = ti/100,  # Turbulence intensity time series
@@ -128,15 +91,6 @@
                         tilt = 0,
                         time=True,  # time stamps
                         Alpha=alpha)
-=======
-                            wd=wd,  # Wind direction 'time series'
-                            ws=ws,  # Wind speed 'time series'
-                            TI=ti/100,  # Turbulence intensity 'time series'
-                            yaw=yaw,  # yaw angles 'time series'
-                            Alpha=alpha, # shear exponent 'time series'
-                            time=True,  # time stamps
-                            )
->>>>>>> 1a2b8752
     
     farm_sim['duration'] = farm_sim.time.values
     sim_loads = farm_sim.loads(method=loads_method)
